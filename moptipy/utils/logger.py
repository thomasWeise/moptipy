"""Classes for writing structured log files."""
from abc import ABC
from io import StringIO
from math import isfinite
from os.path import realpath
from re import sub
from typing import Optional, List, Union, cast, Final, Callable, Tuple

from moptipy.utils import logging
from moptipy.utils.cache import is_new
from moptipy.utils.path import Path


class Logger(ABC):
    """
    An abstract base class for logging data in a structured way.

    There are two implementations of this, :class:`InMemoryLogger`, which logs
    data in memory and is mainly there for testing and debugging, an
    :class:`FileLogger` which logs to a text file and is to be used in
    experiments with `moptipy`.
    """

    def __init__(self, stream, name: str) -> None:
        """
        Create a new logger.

        :param stream: the stream to which we will log, will be closed when
        the logger is closed
        :param name: the name of the logger
        """
        if not isinstance(name, str):
            raise ValueError(f"Name must be string but is {type(name)}.")
        if stream is None:
            raise ValueError("stream must be valid stream but is None.")

        #: The internal stream
        self._stream = stream
        self.__section: Optional[str] = None
        self.__starts_new_line: bool = True
        self.__log_name: str = name
        self.__sections: Callable = is_new()
        self.__closer: Optional[str] = None

    def __enter__(self):
        """
        Enter the logger in a `with` statement.

        :return: `self`
        """
        return self

    def _error(self, message: str) -> None:
        """
        Internal method for raising an :class:`ValueError` with context infos.

        :param str message: the message elements to merge
        :raises ValueError: an error with the message and some context
        information
        """
        raise ValueError(f"{message} in logger '{self.__log_name}'."
                         if self.__section is None else
                         f"{message} in section '{self.__section}' "
                         f"of logger '{self.__log_name}'.")

    def __exit__(self, exception_type, exception_value, traceback) -> None:
        """
        Close the logger after leaving the `with` statement.

        :param exception_type: ignored
        :param exception_value: ignored
        :param traceback: ignored
        """
        if not (self.__section is None):
            self._error("Cannot close logger, because section still open")
        if not (self._stream is None):
            if not self.__starts_new_line:
                self._stream.write("\n")
            self._stream.close()
            self._stream = None

    def _open_section(self, title: str) -> None:
        """
        An internal method for opening a new section.

        :param str title: the section title
        """
        if self._stream is None:
            self._error(f"Cannot open section '{title}' "
                        "because logger already closed")

        if not (self.__section is None):
            self._error(f"Cannot open section '{title}' because "
                        "another one is open")

        new_title = title.strip().upper()
        if new_title != title:
            self._error(f"Cannot open section '{title}' because "
                        "title is invalid")

        if not self.__sections(title):
            self._error(f"Section '{title}' already done")

        self._stream.write(f"{logging.SECTION_START}{title}\n")
        self.__closer = f"{logging.SECTION_END}{title}\n"
        self.__starts_new_line = True
        self.__section = title

    def _close_section(self, title: str) -> None:
        """
        An internal method for closing a section.

        :param str title: the section title
        """
        if (self.__section is None) or (self.__section != title):
            self._error(f"Cannot open section '{title}' since it is not open")
        printer = self.__closer
        if not self.__starts_new_line:
            printer = "\n" + printer

        self._stream.write(printer)
        self.__closer = None
        self.__starts_new_line = True
        self.__section = None

    def _comment(self, comment: str) -> None:
        """
        An internal method for writing a comment.

        :param str comment: the comment
        """
        if self.__section is None:
            self._error("Cannot write if not inside section")
        if len(comment) <= 0:
            return
        comment = sub(r"\s+", " ", comment.strip())
        self._stream.write(f"{logging.COMMENT_CHAR} {comment}\n")
        self.__starts_new_line = True

    def _write(self, text: str) -> None:
        """
        Internal method for writing a string.

        :param str text: the text to write
        """
        if self.__section is None:
            self._error("Cannot write if not inside section")

        if len(text) <= 0:
            return

        if self.__closer in text:
            self._error(f"String '{self.__closer}' "
                        "must not be contained in output")

        self._stream.write(text)
        self.__starts_new_line = text.endswith("\n")

    def key_values(self, title: str) -> 'KeyValueSection':
        r"""
        Create a log section for key-value pairs.

        The contents of such a section will be valid YAML mappings, i.w.,
        conform to
        https://yaml.org/spec/1.2/spec.html#mapping//.
        This means they can be parsed with a YAML parser (after removing the
        section start and end marker, of course).

        :param str title: the title of the new section
        :return: the new logger
        :rtype: KeyValueSection

        >>> from moptipy.utils.temp import TempFile
        >>> with TempFile.create() as t:
        ...     with FileLogger(str(t)) as l:
        ...         with l.key_values("B") as kv:
        ...             kv.key_value("a", "b")
        ...             with kv.scope("c") as kvc:
        ...                 kvc.key_value("d", 12)
        ...                 kvc.key_value("e", True)
        ...             kv.key_value("f", 3)
        ...     text = open(str(t), "r").read().splitlines()
        >>> print(text)
        ['BEGIN_B', 'a: b', 'c.d: 12', 'c.e: T', 'f: 3', 'END_B']
        >>> import yaml
        >>> dic = yaml.safe_load("\n".join(text[1:5]))
        >>> print(list(dic.keys()))
        ['a', 'c.d', 'c.e', 'f']
        """
        return KeyValueSection(title=title, logger=self, prefix="",
                               done=None)

    def csv(self, title: str, header: List[str]) -> 'CsvSection':
        """
        Create a log section for CSV data with `;` as column separator.

        The first line will be the headline with the column names.

        :param str title: the title of the new section
        :param List[str] header: the list of column titles
        :return: the new logger
        :rtype: CsvSection

        >>> from moptipy.utils.logger import FileLogger
        >>> from moptipy.utils.temp import TempFile
        >>> with TempFile.create() as t:
        ...     with FileLogger(str(t)) as l:
        ...         with l.csv("A", ["x", "y"]) as csv:
        ...             csv.row([1,2])
        ...             csv.row([3,4])
        ...             csv.row([4, 12])
        ...     text = open(str(t), "r").read().splitlines()
        ...     print(text)
        ['BEGIN_A', 'x;y', '1;2', '3;4', '4;12', 'END_A']
        >>> import csv
        >>> for r in csv.reader(text[1:5], delimiter=";"):
        ...     print(r)
        ['x', 'y']
        ['1', '2']
        ['3', '4']
        ['4', '12']
        """
        return CsvSection(title=title, logger=self, header=header)

    def text(self, title: str) -> 'TextSection':
        r"""
        Create a log section for unstructured text.

        :param str title: the title of the new section
        :return: the new logger
        :rtype: TextSection

        >>> from moptipy.utils.logger import InMemoryLogger
        >>> with InMemoryLogger() as l:
        ...     with l.text("C") as tx:
        ...         tx.write("aaaaaa")
        ...         tx.write("bbbbb")
        ...         tx.write("\n")
        ...         tx.write("ccccc")
        ...     print(l.get_log())
        ['BEGIN_C', 'aaaaaabbbbb', 'ccccc', 'END_C']
        """
        return TextSection(title=title, logger=self)


class FileLogger(Logger):
    """A logger logging to a file."""

    def __init__(self, path: str) -> None:
        """
        Initialize the logger.

        :param str path: the path to the file to open
        """
        if not isinstance(path, str):
            raise ValueError("Path must be string but is {type(path)}.")
        name = path
        path = realpath(path)
        super().__init__(stream=Path.path(path).open_for_write(),
                         name=name)


class InMemoryLogger(Logger):
    """A logger logging to a string in memory."""

    def __init__(self) -> None:
        """Initialize the logger."""
        super().__init__(stream=StringIO(),
                         name="in-memory-logger")

    def get_log(self) -> List[str]:
        """
        Obtain all the lines logged to this logger.

        :return: a list of strings with the logged lines
        :rtype: List[str]
        """
        return self._stream.getvalue().splitlines()


class _Section(ABC):

    def __init__(self, title: Optional[str], logger: Logger) -> None:
        """
        Internal constructor. Do not call directly.

        :param Optional[str] title: the section title
        :param Logger logger: the logger
        """
        self._logger: Logger = logger
        self._title: Optional[str] = title
        if not (title is None):
            # noinspection PyProtectedMember
            logger._open_section(title)

    def __enter__(self):
        """
        The enter method needed for the `with` statement.

        :return: `self`
        """
        return self

    def __exit__(self, exception_type, exception_value, traceback) -> None:
        """
        The exit method needed for the `with` statement.

        :param exception_type: ignored
        :param exception_value: ignored
        :param traceback: ignored
        :return: ignored
        """
        if not (self._title is None):
            # noinspection PyProtectedMember
            self._logger._close_section(self._title)
            self._title = None
        self._logger = None

    def comment(self, comment: str) -> None:
        """
        Write a comment line.

        :param str comment: the comment to write
        """
        # noinspection PyProtectedMember
        self._logger._comment(comment)


class CsvSection(_Section):
    """A logger that is designed to output CSV data."""

    def __init__(self, title: str, logger: Logger, header: List[str]) -> None:
        """
        Internal constructor. Do not call directly.

        :param str title: the title
        :param Logger logger: the owning logger
        :param List[str] header: the header
        """
        super().__init__(title, logger)

        self.__header_len: Final[int] = len(header)
        if self.__header_len <= 0:
            # noinspection PyProtectedMember
            logger._error(f"Empty header {header} invalid for a CSV section")

        for c in header:
            if (not (isinstance(c, str))) or logging.CSV_SEPARATOR in c:
                # noinspection PyProtectedMember
                logger._error(f"Invalid column {c}")

        # noinspection PyProtectedMember
        logger._write(logging.CSV_SEPARATOR.join(
            [c.strip() for c in header]) + "\n")

    def row(self, row: Union[Tuple[Union[int, float, bool], ...],
                             List[Union[int, float, bool]]]) -> None:
        """
        Write a row of csv data.

        :param List[Union[int,float,bool]] row: the row of data
        """
        if self.__header_len != len(row):
            # noinspection PyProtectedMember
            self._logger._error(
                f"Header of CSV section demands {self.__header_len} columns, "
                f"but row {row} has {len(row)}")

        # noinspection PyProtectedMember
        txt = [str(c) if isinstance(c, int)
               else logging.bool_to_str(c) if isinstance(c, bool)
               else (logging.float_to_str(c) if isinstance(c, float) else
<<<<<<< HEAD
                     cast(None, self._logger._error(
                         f"Invalid log value {c} in row {row}")))
=======
               cast(None, self._logger._error(
                   f"Invalid log value {c} in row {row}")))
>>>>>>> dc3f1a7a
               for c in row]

        # noinspection PyProtectedMember
        self._logger._write(f"{logging.CSV_SEPARATOR.join(txt)}\n")


class KeyValueSection(_Section):
    """A logger for key-value pairs."""

    def __init__(self, title: Optional[str],
                 logger: Logger, prefix: str, done) -> None:
        """
        Internal constructor, do not call directly.

        :param Optional[str] title: the section title, or `None` for nested
        scopes.
        :param Logger logger: the owning logger
        :param str prefix: the prefix
        :param done: the set of already done keys and prefixes
        """
        if not isinstance(prefix, str):
            raise TypeError(f"prefix must be str but is {type(prefix)}")
        super().__init__(title=title, logger=logger)
        self._prefix: Final[str] = prefix
        self.__done: Callable
        if done is None:
            self.__done = is_new()
            self.__done(prefix)
        else:
            self.__done = done
            if not done(prefix):
                # noinspection PyProtectedMember
                logger._error("Prefix '{prefix}' already done")

    def key_value(self, key: str, value,
                  also_hex: bool = False) -> None:
        """
        Write a key-value pair.

        :param str key: the key
        :param value: the value
        :param bool also_hex: also store the value as hexadecimal version
        """
        key = self._prefix + logging.sanitize_name(key)
        if not self.__done(key):
            # noinspection PyProtectedMember
            self._logger._error("Key '{key}' already used")

        the_hex = None
        if isinstance(value, float):
            txt = logging.float_to_str(value)
            if isfinite(value):
                if also_hex or (("e" in txt) or ("." in txt)):
                    the_hex = float.hex(value)
        elif isinstance(value, bool):
            txt = logging.bool_to_str(value)
        else:
            txt = str(value)
            if also_hex and isinstance(value, int):
                the_hex = hex(value)

        txt = logging.KEY_VALUE_SEPARATOR.join([key, txt])
        txt = f"{txt}\n"

        if the_hex:
            tmp = logging.KEY_VALUE_SEPARATOR.join(
                [key + logging.KEY_HEX_VALUE, the_hex])
            txt = f"{txt}{tmp}\n"

        # noinspection PyProtectedMember
        self._logger._write(txt)

    def scope(self, prefix: str) -> 'KeyValueSection':
        """
        Create a new scope for key prefixes.

        :param str prefix: the key prefix
        :return: the new logger
        :rtype: KeyValueSection
        """
        return KeyValueSection(
            title=None, logger=self._logger,
            prefix=(prefix if (self._prefix is None) else
                    f"{self._prefix}{logging.sanitize_name(prefix)}."),
            done=self.__done)


class TextSection(_Section):
    """A logger for raw, unprocessed text."""

    def __init__(self, title: str, logger: Logger) -> None:
        """
        Internal constructor, do not call it directly.

        :param str title: the title
        :param Logger logger: the logger
        """
        super().__init__(title, logger)

    def write(self, string: str) -> None:
        """
        Write a raw string to the logger.

        :param str string: the string to be written
        """
        # noinspection PyProtectedMember
        self._logger._write(string)<|MERGE_RESOLUTION|>--- conflicted
+++ resolved
@@ -370,13 +370,8 @@
         txt = [str(c) if isinstance(c, int)
                else logging.bool_to_str(c) if isinstance(c, bool)
                else (logging.float_to_str(c) if isinstance(c, float) else
-<<<<<<< HEAD
-                     cast(None, self._logger._error(
-                         f"Invalid log value {c} in row {row}")))
-=======
                cast(None, self._logger._error(
                    f"Invalid log value {c} in row {row}")))
->>>>>>> dc3f1a7a
                for c in row]
 
         # noinspection PyProtectedMember
